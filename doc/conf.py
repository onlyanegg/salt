# -*- coding: utf-8 -*-
# pylint: disable=C0103,W0622
'''
Sphinx documentation for Salt
'''
import functools
import sys
import os
import types

from sphinx.directives import TocTree


# pylint: disable=R0903
class Mock(object):
    '''
    Mock out specified imports

    This allows autodoc to do its thing without having oodles of req'd
    installed libs. This doesn't work with ``import *`` imports.

    http://read-the-docs.readthedocs.org/en/latest/faq.html#i-get-import-errors-on-libraries-that-depend-on-c-modules
    '''
    def __init__(self, *args, **kwargs):
        pass

    def __call__(self, *args, **kwargs):
        ret = Mock()
        # If mocked function is used as a decorator, expose decorated function.
        # if args and callable(args[-1]):
        #     functools.update_wrapper(ret, args[0])
        return ret

    @classmethod
    def __getattr__(cls, name):
        if name in ('__file__', '__path__'):
            return '/dev/null'
        else:
            return Mock()
# pylint: enable=R0903

MOCK_MODULES = [
    # salt core
    'Crypto',
    'Crypto.Cipher',
    'Crypto.Hash',
    'Crypto.PublicKey',
    'Crypto.Random',
    'M2Crypto',
    'msgpack',
    'yaml',
    'yaml.constructor',
    'yaml.nodes',
    'yaml.scanner',
    'zmq',
    'zmq.eventloop',

    # third-party libs for cloud modules
    'libcloud',
    'libcloud.compute',
    'libcloud.compute.base',
    'libcloud.compute.deployment',
    'libcloud.compute.providers',
    'libcloud.compute.types',
    'libcloud.loadbalancer',
    'libcloud.loadbalancer.types',
    'libcloud.loadbalancer.providers',
    'libcloud.common',
    'libcloud.common.google',

    # third-party libs for netapi modules
    'cherrypy',
    'cherrypy.lib',
    'cherrypy.process',
    'cherrypy.wsgiserver',
    'cherrypy.wsgiserver.ssl_builtin',

    'tornado',
    'tornado.concurrent',
    'tornado.gen',
    'tornado.httpserver',
    'tornado.ioloop',
    'tornado.web',
    'tornado.websocket',

    'ws4py',
    'ws4py.server',
    'ws4py.server.cherrypyserver',
    'ws4py.websocket',

    # modules, renderers, states, returners, et al
    'django',
    'libvirt',
    'MySQLdb',
    'MySQLdb.cursors',
    'psutil',
    'pycassa',
    'pymongo',
    'rabbitmq_server',
    'redis',
    'requests',
    'rpm',
    'rpmUtils',
    'rpmUtils.arch',
    'yum',
    'OpenSSL',
    'zfs'
]

for mod_name in MOCK_MODULES:
    sys.modules[mod_name] = Mock()

# Define a fake version attribute for libcloud so docs build as supposed
sys.modules['libcloud'].__version__ = '0.0.0'


# -- Add paths to PYTHONPATH ---------------------------------------------------
try:
    docs_basepath = os.path.abspath(os.path.dirname(__file__))
except NameError:
    # sphinx-intl and six execute some code which will raise this NameError
    # assume we're in the doc/ directory
    docs_basepath = os.path.abspath(os.path.dirname('.'))

addtl_paths = (
        os.pardir,  # salt itself (for autodoc)
        '_ext',  # custom Sphinx extensions
)

for path in addtl_paths:
    sys.path.insert(0, os.path.abspath(os.path.join(docs_basepath, path)))


# We're now able to import salt
import salt.version


formulas_dir = os.path.join(os.pardir, docs_basepath, 'formulas')

# ----- Intersphinx Settings ------------------------------------------------>
intersphinx_mapping = {
        'python2': ('http://docs.python.org/2', None),
        'python3': ('http://docs.python.org/3', None)
}
# <---- Intersphinx Settings -------------------------------------------------

# -- General Configuration -----------------------------------------------------

project = 'Salt'
copyright = '2015 SaltStack, Inc.'

version = salt.version.__version__
#release = '.'.join(map(str, salt.version.__version_info__))
<<<<<<< HEAD
release = '2015.2'
=======
release = '2014.7.2'
>>>>>>> 70608d8f

needs_sphinx = '1.3'

spelling_lang = 'en_US'
language = 'en'
locale_dirs = [
    '_locale',
]

master_doc = 'contents'
templates_path = ['_templates']
exclude_patterns = ['_build', '_incl/*', 'ref/cli/_includes/*.rst']

extensions = [
    'saltdomain', # Must come early
    'sphinx.ext.autodoc',
    'sphinx.ext.autosummary',
    'sphinx.ext.extlinks',
    'sphinx.ext.intersphinx',
    'httpdomain',
    'youtube',
    'saltautodoc', # Must be AFTER autodoc
    'shorturls',
]

try:
    import sphinxcontrib.spelling
except ImportError:
    pass
else:
    extensions += ['sphinxcontrib.spelling']

modindex_common_prefix = ['salt.']

autosummary_generate = True

# Define a substitution for linking to the latest release tarball
rst_prolog = """\
.. |saltrepo| replace:: https://github.com/saltstack/salt
.. _`salt-users`: https://groups.google.com/forum/#!forum/salt-users
.. _`salt-announce`: https://groups.google.com/forum/#!forum/salt-announce
.. _`salt-packagers`: https://groups.google.com/forum/#!forum/salt-packagers
"""

# A shortcut for linking to tickets on the GitHub issue tracker
extlinks = {
    'blob': ('https://github.com/saltstack/salt/blob/%s/%%s' % 'develop', None),
    'download': ('https://cloud.github.com/downloads/saltstack/salt/%s', None),
    'issue': ('https://github.com/saltstack/salt/issues/%s', 'issue '),
    'formula_url': ('https://github.com/saltstack-formulas/%s', ''),
}


# ----- Localization -------------------------------------------------------->
locale_dirs = ['locale/']
gettext_compact = False
# <---- Localization ---------------------------------------------------------


### HTML options
html_theme = 'saltstack'
html_theme_path = ['_themes']
html_title = u''
html_short_title = 'Salt'

html_static_path = ['_static']
html_logo = None # specified in the theme layout.html
html_favicon = 'favicon.ico'
html_use_smartypants = False

# Set a var if we're building docs for the live site or not
on_saltstack = 'SALT_ON_SALTSTACK' in os.environ

# Use Google customized search or use Sphinx built-in JavaScript search
if on_saltstack:
    html_search_template = 'googlesearch.html'
else:
    html_search_template = 'searchbox.html'

html_additional_pages = {
    '404': '404.html',
}

html_default_sidebars = [
    html_search_template,
    'version.html',
    'localtoc.html',
    'relations.html',
    'sourcelink.html',
    'saltstack.html',
]
html_sidebars = {
    'ref/**/all/salt.*': [
        html_search_template,
        'version.html',
        'modules-sidebar.html',
        'localtoc.html',
        'relations.html',
        'sourcelink.html',
        'saltstack.html',
    ],
    'ref/formula/all/*': [
    ],
}

html_context = {
    'on_saltstack': on_saltstack,
    'html_default_sidebars': html_default_sidebars,
    'github_base': 'https://github.com/saltstack/salt',
    'github_issues': 'https://github.com/saltstack/salt/issues',
    'github_downloads': 'https://github.com/saltstack/salt/downloads',
}

html_use_index = True
html_last_updated_fmt = '%b %d, %Y'
html_show_sourcelink = False
html_show_sphinx = True
html_show_copyright = True

### Latex options

latex_documents = [
  ('contents','Salt-All.tex','Salt All-In-One Documentation','SaltStack, Inc.','manual'),
  ('contents-1','Salt-1.tex','Salt 1/4 Documentation','SaltStack, Inc.','manual'),
  ('contents-2','Salt-2.tex','Salt 2/4 Documentation', 'SaltStack, Inc.','manual'),
  ('contents-3','Salt-3.tex','Salt 3/4 Documentation','SaltStack, Inc.','manual'),
  ('contents-4','Salt-4.tex','Salt 4/4 Documentation','SaltStack, Inc.','manual'),
]

latex_logo = '_static/salt-logo.pdf'

latex_elements = {
    'inputenc': '',     # use XeTeX instead of the inputenc LaTeX package.
    'utf8extra': '',
    'preamble': '''

\usepackage{fontspec}
\setsansfont{DejaVu Sans}
\setromanfont{DejaVu Serif}
\setmonofont{DejaVu Sans Mono}
''',
}

### Linkcheck options
linkcheck_ignore = [r'http://127.0.0.1',
                    r'http://salt:\d+',
                    r'http://local:\d+',
                    r'https://console.aws.amazon.com',
                    r'http://192.168.33.10',
                    r'http://domain:\d+',
                    r'http://123.456.789.012:\d+',
                    r'http://localhost',
                    r'https://groups.google.com/forum/#!forum/salt-users',
                    r'http://logstash.net/docs/latest/inputs/udp',
                    r'http://logstash.net/docs/latest/inputs/zeromq',
                    r'http://www.youtube.com/saltstack',
                    r'http://raven.readthedocs.org',
                    r'https://getsentry.com',
                    r'http://salt-cloud.readthedocs.org',
                    r'http://salt.readthedocs.org',
                    r'http://www.pip-installer.org/',
                    r'http://www.windowsazure.com/',
                    r'https://github.com/watching',
                    r'dash-feed://',
                    r'https://github.com/saltstack/salt/',
                    r'http://bootstrap.saltstack.org',
                    r'https://bootstrap.saltstack.com',
                    r'https://raw.githubusercontent.com/saltstack/salt-bootstrap/stable/bootstrap-salt.sh',
                    r'media.readthedocs.org/dash/salt/latest/salt.xml',
                    r'https://portal.aws.amazon.com/gp/aws/securityCredentials',
                    r'https://help.github.com/articles/fork-a-repo',
                    r'dash-feed://https%3A//media.readthedocs.org/dash/salt/latest/salt.xml'
                    ]

linkcheck_anchors = False

### Manpage options
# One entry per manual page. List of tuples
# (source start file, name, description, authors, manual section).
authors = [
    'Thomas S. Hatch <thatch45@gmail.com> and many others, please see the Authors file',
]

man_pages = [
    ('contents', 'salt', 'Salt Documentation', authors, 7),
    ('ref/cli/salt', 'salt', 'salt', authors, 1),
    ('ref/cli/salt-master', 'salt-master', 'salt-master Documentation', authors, 1),
    ('ref/cli/salt-minion', 'salt-minion', 'salt-minion Documentation', authors, 1),
    ('ref/cli/salt-key', 'salt-key', 'salt-key Documentation', authors, 1),
    ('ref/cli/salt-cp', 'salt-cp', 'salt-cp Documentation', authors, 1),
    ('ref/cli/salt-call', 'salt-call', 'salt-call Documentation', authors, 1),
    ('ref/cli/salt-syndic', 'salt-syndic', 'salt-syndic Documentation', authors, 1),
    ('ref/cli/salt-run', 'salt-run', 'salt-run Documentation', authors, 1),
    ('ref/cli/salt-ssh', 'salt-ssh', 'salt-ssh Documentation', authors, 1),
    ('ref/cli/salt-cloud', 'salt-cloud', 'Salt Cloud Command', authors, 1),
    ('ref/cli/salt-api', 'salt-api', 'salt-api Command', authors, 1),
    ('ref/cli/salt-unity', 'salt-unity', 'salt-unity Command', authors, 1),
]


### epub options
epub_title = 'Salt Documentation'
epub_author = 'SaltStack, Inc.'
epub_publisher = epub_author
epub_copyright = copyright

epub_scheme = 'URL'
epub_identifier = 'http://saltstack.org/'

#epub_tocdepth = 3


def skip_mod_init_member(app, what, name, obj, skip, options):
    if name.startswith('_'):
        return True
    if isinstance(obj, types.FunctionType) and obj.__name__ == 'mod_init':
        return True
    return False


def _normalize_version(args):
    _, path = args
    return '.'.join([x.zfill(4) for x in (path.split('/')[-1].split('.'))])


class ReleasesTree(TocTree):
    option_spec = dict(TocTree.option_spec)

    def run(self):
        rst = super(ReleasesTree, self).run()
        entries = rst[0][0]['entries'][:]
        entries.sort(key=_normalize_version, reverse=True)
        rst[0][0]['entries'][:] = entries
        return rst


def setup(app):
    app.add_directive('releasestree', ReleasesTree)
    app.connect('autodoc-skip-member', skip_mod_init_member)<|MERGE_RESOLUTION|>--- conflicted
+++ resolved
@@ -151,11 +151,7 @@
 
 version = salt.version.__version__
 #release = '.'.join(map(str, salt.version.__version_info__))
-<<<<<<< HEAD
-release = '2015.2'
-=======
 release = '2014.7.2'
->>>>>>> 70608d8f
 
 needs_sphinx = '1.3'
 
