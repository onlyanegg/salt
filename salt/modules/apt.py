'''
Support for APT (Advanced Packaging Tool)
'''

# FIXME: we want module internal calls rather than using subprocess direclty
import subprocess


def __virtual__():
    '''
    Confirm this module is on a Debian based system
    '''

    return 'pkg' if __grains__['os'] == 'Debian' else False


def available_version(name):
    '''
    The available version of the package in the repository

    CLI Example::

        salt '*' pkg.available_version <package name>
    '''
    version = ''
    cmd = 'apt-cache show ' + name + ' | grep Version'

    out = subprocess.Popen(cmd,
            shell=True,
            stdout=subprocess.PIPE).communicate()[0]

    version_list = out.split()
    if len(version_list) >= 2:
        version = version_list[1]

    return version


def version(name):
    '''
    Returns a string representing the package version or an empty string if not
    installed

    CLI Example::

        salt '*' pkg.version <package name>
    '''
    pkgs = list_pkgs(name)
    if name in pkgs:
        return pkgs[name]
    else:
        return ''


def refresh_db():
    '''
    Updates the APT database to latest packages based upon repositories

    Returns a dict::

        {'<database name>': Bool}

    CLI Example::

        salt '*' pkg.refresh_db
    '''
    cmd = 'aptitude update'
    out = subprocess.Popen(cmd,
            shell=True,
            stdout=subprocess.PIPE).communicate()[0].split('\n')

    servers = {}
    for line in out:
        cols = line.split()
        if not len(cols):
            continue
        ident = " ".join(cols[1:4])
        if cols[0].count('Get'):
            servers[ident] = True
        else:
            servers[ident] = False

    return servers


def install(pkg, refresh=False):
    '''
    Install the passed package

    Return a dict containing the new package names and versions::

        {'<package>': {'old': '<old-version>',
                'new': '<new-version>']}

    CLI Example::

        salt '*' pkg.install <package name>
    '''
    if(refresh):
        refresh_db()

    ret_pkgs = {}
    old_pkgs = list_pkgs()
    cmd = 'aptitude -y install ' + pkg
    subprocess.call(cmd, shell=True)
    new_pkgs = list_pkgs()

    for pkg in new_pkgs:
        if pkg in old_pkgs:
            if old_pkgs[pkg] == new_pkgs[pkg]:
                continue
            else:
                ret_pkgs[pkg] = {'old': old_pkgs[pkg],
                             'new': new_pkgs[pkg]}
        else:
            ret_pkgs[pkg] = {'old': '',
                         'new': new_pkgs[pkg]}

    return ret_pkgs


def remove(pkg):
    '''
    Remove a single package via ``aptitude remove``

    Returns a list containing the names of the removed packages.

    CLI Example::

        salt '*' pkg.remove <package name>
    '''
    ret_pkgs = []
    old_pkgs = list_pkgs()

    cmd = 'aptitude -y remove ' + pkg
    subprocess.call(cmd, shell=True)
<<<<<<< HEAD
    new = list_pkgs()

=======
    new_pkgs = list_pkgs()
    
>>>>>>> c6647b41
    for pkg in old_pkgs:
        if pkg not in new_pkgs:
            ret_pkgs.append(pkg)

    return ret_pkgs


def purge(pkg):
    '''
    Remove a package via aptitude along with all configuration files and
    unused dependencies.

    Returns a list containing the names of the removed packages

    CLI Example::

        salt '*' pkg.purge <package name>
    '''
    ret_pkgs = []
    old_pkgs = list_pkgs()

    # Remove inital package
    purge_cmd = 'aptitude -y purge ' + pkg
    subprocess.call(purge_cmd, shell=True)
<<<<<<< HEAD
    new = list_pkgs()

=======
    
    new_pkts = list_pkgs()
    
>>>>>>> c6647b41
    for pkg in old_pkgs:
        if pkg not in new_pkgs:
            ret_pkgs.append(pkg)

    return ret_pkgs


# FIXME: Unused argument 'refresh'? Undefined variable 'update_repos'?
def upgrade(refresh=True):
    '''
    Upgrades all packages via aptitude full-upgrade

    Returns a list of dicts containing the package names, and the new and old
    versions::

        [
            {'<package>':  {'old': '<old-version>',
                        'new': '<new-version>']
            }',
            ...
        ]

    CLI Example::

        salt '*' pkg.upgrade
    '''

    if(update_repos):
        refresh_db()

    ret_pkgs = {}
    old_pkgs = list_pkgs()
    cmd = 'aptitude -y full-upgrade'
    subprocess.call(cmd, shell=True)
    new_pkgs = list_pkgs()

    for pkg in new_pkgs:
        if pkg in old_pkgs:
            if old_pkgs[pkg] == new_pkgs[pkg]:
                continue
            else:
                ret_pkgs[pkg] = {'old': old_pkgs[pkg],
                             'new': new_pkgs[pkg]}
        else:
            ret_pkgs[pkg] = {'old': '',
                         'new': new_pkgs[pkg]}

    return ret_pkgs


def list_pkgs(regex_string=""):
    '''
    List the packages currently installed in a dict::

        {'<package_name>': '<version>'}

    CLI Example::

        salt '*' pkg.list_pkgs
    '''
    ret = {}
    cmd = 'dpkg --list ' + regex_string

    out = subprocess.Popen(cmd,
            shell=True,
            stdout=subprocess.PIPE).communicate()[0].split('\n')

    for line in out:
        cols = line.split()
        if len(cols) and cols[0].count('ii'):
            ret[cols[1]] = cols[2]

    return ret<|MERGE_RESOLUTION|>--- conflicted
+++ resolved
@@ -134,13 +134,7 @@
 
     cmd = 'aptitude -y remove ' + pkg
     subprocess.call(cmd, shell=True)
-<<<<<<< HEAD
-    new = list_pkgs()
-
-=======
-    new_pkgs = list_pkgs()
-    
->>>>>>> c6647b41
+    new_pkgs = list_pkgs()
     for pkg in old_pkgs:
         if pkg not in new_pkgs:
             ret_pkgs.append(pkg)
@@ -165,14 +159,9 @@
     # Remove inital package
     purge_cmd = 'aptitude -y purge ' + pkg
     subprocess.call(purge_cmd, shell=True)
-<<<<<<< HEAD
-    new = list_pkgs()
-
-=======
     
-    new_pkts = list_pkgs()
+    new_pkgs = list_pkgs()
     
->>>>>>> c6647b41
     for pkg in old_pkgs:
         if pkg not in new_pkgs:
             ret_pkgs.append(pkg)
