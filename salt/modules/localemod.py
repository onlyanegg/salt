# -*- coding: utf-8 -*-
'''
Module for managing locales on POSIX-like systems.
'''
from __future__ import absolute_import

# Import python libs
import logging
import re
import os

# Import salt libs
import salt.utils
import salt.utils.locales
import salt.ext.six as six
from salt.exceptions import CommandExecutionError

log = logging.getLogger(__name__)

# Define the module's virtual name
__virtualname__ = 'locale'


def __virtual__():
    '''
    Only work on POSIX-like systems
    '''
    if salt.utils.is_windows():
        return False
    return __virtualname__


def _parse_localectl():
    '''
    Get the 'System Locale' parameters from localectl
    '''
    ret = {}
    for line in __salt__['cmd.run']('localectl').splitlines():
        cols = [x.strip() for x in line.split(':', 1)]
        if len(cols) > 1:
            cur_param = cols.pop(0)
        if cur_param == 'System Locale':
            try:
                key, val = re.match('^([A-Z_]+)=(.*)$', cols[0]).groups()
            except AttributeError:
                log.error('Odd locale parameter "{0}" detected in localectl '
                          'output. This should not happen. localectl should '
                          'catch this. You should probably investigate what '
                          'caused this.'.format(cols[0]))
            else:
                ret[key] = val.replace('"', '')
    return ret


def _localectl_get():
    '''
    Use systemd's localectl command to get the current locale
    '''
    return _parse_localectl().get('LANG', '')


def _localectl_set(locale=''):
    '''
    Use systemd's localectl command to set the LANG locale parameter, making
    sure not to trample on other params that have been set.
    '''
    locale_params = _parse_localectl()
    locale_params['LANG'] = str(locale)
    args = ' '.join(['{0}="{1}"'.format(k, v)
                     for k, v in six.iteritems(locale_params)])
    cmd = 'localectl set-locale {0}'.format(args)
    return __salt__['cmd.retcode'](cmd, python_shell=False) == 0


def list_avail():
    '''
    Lists available (compiled) locales

    CLI Example:

    .. code-block:: bash

        salt '*' locale.list_avail
    '''
    cmd = 'locale -a'
    out = __salt__['cmd.run'](cmd).split('\n')
    return out


def get_locale():
    '''
    Get the current system locale

    CLI Example:

    .. code-block:: bash

        salt '*' locale.get_locale
    '''
    cmd = ''
    if 'Arch' in __grains__['os_family']:
        return _localectl_get()
    elif 'RedHat' in __grains__['os_family']:
        cmd = 'grep "^LANG=" /etc/sysconfig/i18n'
    elif 'Debian' in __grains__['os_family']:
        cmd = 'grep "^LANG=" /etc/default/locale'
    elif 'Gentoo' in __grains__['os_family']:
        cmd = 'eselect --brief locale show'
        return __salt__['cmd.run'](cmd).strip()

    try:
        return __salt__['cmd.run'](cmd).split('=')[1].replace('"', '')
    except IndexError:
        return ''


def set_locale(locale):
    '''
    Sets the current system locale

    CLI Example:

    .. code-block:: bash

        salt '*' locale.set_locale 'en_US.UTF-8'
    '''
    if 'Arch' in __grains__['os_family']:
        return _localectl_set(locale)
    elif 'RedHat' in __grains__['os_family']:
        if not __salt__['file.file_exists']('/etc/sysconfig/i18n'):
            __salt__['file.touch']('/etc/sysconfig/i18n')
        __salt__['file.replace'](
            '/etc/sysconfig/i18n',
            '^LANG=.*',
            'LANG="{0}"'.format(locale),
            append_if_not_found=True
        )
    elif 'Debian' in __grains__['os_family']:
        update_locale = salt.utils.which('update-locale')
        if update_locale is None:
            raise CommandExecutionError(
                'Cannot set locale: "update-locale" was not found.')
        __salt__['cmd.run'](update_locale)  # (re)generate /etc/default/locale

        # FIXME: why are we writing to a file that is dynamically generated?
        __salt__['file.replace'](
            '/etc/default/locale',
            '^LANG=.*',
            'LANG="{0}"'.format(locale),
            append_if_not_found=True
        )
    elif 'Gentoo' in __grains__['os_family']:
        cmd = 'eselect --brief locale set {0}'.format(locale)
        return __salt__['cmd.retcode'](cmd, python_shell=False) == 0

    return True


def avail(locale):
    '''
    Check if a locale is available.

    .. versionadded:: 2014.7.0

    CLI Example:

    .. code-block:: bash

        salt '*' locale.avail 'en_US.UTF-8'
    '''
    try:
        normalized_locale = salt.utils.locales.normalize_locale(locale)
    except IndexError:
        log.error('Unable to validate locale "{0}"'.format(locale))
        return False
    avail_locales = __salt__['locale.list_avail']()
    locale_exists = next((True for x in avail_locales
       if salt.utils.locales.normalize_locale(x.strip()) == normalized_locale), False)
    return locale_exists


def gen_locale(locale, **kwargs):
    '''
    Generate a locale. Options:

    .. versionadded:: 2014.7.0

    :param locale: Any locale listed in /usr/share/i18n/locales or
        /usr/share/i18n/SUPPORTED for Debian and Gentoo based distributions,
        which require the charmap to be specified as part of the locale
        when generating it.

    verbose
        Show extra warnings about errors that are normally ignored.

    CLI Example:

    .. code-block:: bash

        salt '*' locale.gen_locale en_US.UTF-8
        salt '*' locale.gen_locale 'en_IE.UTF-8 UTF-8'    # Debian/Gentoo only
    '''
    on_debian = __grains__.get('os') == 'Debian'
    on_ubuntu = __grains__.get('os') == 'Ubuntu'
    on_gentoo = __grains__.get('os_family') == 'Gentoo'
    on_suse = __grains__.get('os_family') == 'Suse'
    locale_info = salt.utils.locales.split_locale(locale)

    if on_debian or on_gentoo:  # file-based search
        search = '/usr/share/i18n/SUPPORTED'

        def search_locale():
            return __salt__['file.search'](search,
                                           '^{0}$'.format(locale),
                                           flags=re.MULTILINE)

        valid = search_locale()
        if not valid and not locale_info['charmap']:
            # charmap was not supplied, so try copying the codeset
            locale_info['charmap'] = locale_info['codeset']
<<<<<<< HEAD
            locale = salt.utils.locales.join_locale(locale_info)
            valid = __salt__['file.search'](search, '^{0}$'.format(locale))
=======
            locale = _join_locale(locale_info)
            valid = search_locale()
>>>>>>> af2326af
    else:  # directory-based search
        if on_suse:
            search = '/usr/share/locale'
        else:
            search = '/usr/share/i18n/locales'
        try:
            valid = "{0}_{1}".format(locale_info['language'],
                                     locale_info['territory']) in os.listdir(search)
        except OSError as ex:
            log.error(ex)
            raise CommandExecutionError("Locale \"{0}\" is not available.".format(locale))

    if not valid:
        log.error('The provided locale "{0}" is not found in {1}'.format(locale, search))
        return False

    if os.path.exists('/etc/locale.gen'):
        __salt__['file.replace'](
            '/etc/locale.gen',
            r'^\s*#\s*{0}\s*$'.format(locale),
            '{0}\\n'.format(locale),
            append_if_not_found=True
        )
    elif on_ubuntu:
        __salt__['file.touch'](
            '/var/lib/locales/supported.d/{0}'.format(locale_info['language'])
        )
        __salt__['file.replace'](
            '/var/lib/locales/supported.d/{0}'.format(locale_info['language']),
            locale,
            locale,
            append_if_not_found=True
        )

    if salt.utils.which("locale-gen") is not None:
        cmd = ['locale-gen']
        if on_gentoo:
            cmd.append('--generate')
        cmd.append(locale)
    elif salt.utils.which("localedef") is not None:
        cmd = ['localedef', '--force',
               '-i', "{0}_{1}".format(locale_info['language'], locale_info['territory']),
               '-f', locale_info['codeset'],
               locale]
        cmd.append(kwargs.get('verbose', False) and '--verbose' or '--quiet')
    else:
        raise CommandExecutionError(
            'Command "locale-gen" or "localedef" was not found on this system.')

    res = __salt__['cmd.run_all'](cmd)
    if res['retcode']:
        log.error(res['stderr'])

    if kwargs.get('verbose'):
        return res
    else:
        return res['retcode'] == 0<|MERGE_RESOLUTION|>--- conflicted
+++ resolved
@@ -218,13 +218,8 @@
         if not valid and not locale_info['charmap']:
             # charmap was not supplied, so try copying the codeset
             locale_info['charmap'] = locale_info['codeset']
-<<<<<<< HEAD
             locale = salt.utils.locales.join_locale(locale_info)
-            valid = __salt__['file.search'](search, '^{0}$'.format(locale))
-=======
-            locale = _join_locale(locale_info)
             valid = search_locale()
->>>>>>> af2326af
     else:  # directory-based search
         if on_suse:
             search = '/usr/share/locale'
