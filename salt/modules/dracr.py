# -*- coding: utf-8 -*-
'''
Manage Dell DRAC.

.. versionadded:: 2015.8.2
'''
# pylint: disable=W0141

# Import python libs
from __future__ import absolute_import
import logging
import os
import re

# Import Salt libs
from salt.exceptions import CommandExecutionError
import salt.utils

# Import 3rd-party libs
import salt.ext.six as six
from salt.ext.six.moves import range  # pylint: disable=import-error,no-name-in-module,redefined-builtin
from salt.ext.six.moves import map

log = logging.getLogger(__name__)

__proxyenabled__ = ['fx2']

try:
    run_all = __salt__['cmd.run_all']
except NameError:
    import salt.modules.cmdmod
    __salt__ = {
        'cmd.run_all': salt.modules.cmdmod._run_all_quiet
    }


def __virtual__():
    if salt.utils.which('racadm'):
        return True

    return (False, 'The drac execution module cannot be loaded: racadm binary not in path.')


def __parse_drac(output):
    '''
    Parse Dell DRAC output
    '''
    drac = {}
    section = ''

    for i in output.splitlines():
        if i.strip().endswith(':') and '=' not in i:
            section = i[0:-1]
            drac[section] = {}
        if len(i.rstrip()) > 0 and '=' in i:
            if section in drac:
                drac[section].update(dict(
                    [[prop.strip() for prop in i.split('=')]]
                ))
            else:
                section = i.strip()
                if section not in drac and section:
                    drac[section] = {}

    return drac


def __execute_cmd(command, host=None,
                  admin_username=None, admin_password=None,
                  module=None):
    '''
    Execute rac commands
    '''
    if module:
        # -a takes 'server' or 'switch' to represent all servers
        # or all switches in a chassis.  Allow
        # user to say 'module=ALL_SERVER' or 'module=ALL_SWITCH'
        if module.startswith('ALL_'):
            modswitch = '-a '\
                        + module[module.index('_') + 1:len(module)].lower()
        else:
            modswitch = '-m {0}'.format(module)
    else:
        modswitch = ''
    if not host:
        # This is a local call
        cmd = __salt__['cmd.run_all']('racadm {0} {1}'.format(command,
                                                              modswitch))
    else:
        cmd = __salt__['cmd.run_all'](
            'racadm -r {0} -u {1} -p {2} {3} {4}'.format(host,
                                                         admin_username,
                                                         admin_password,
                                                         command,
                                                         modswitch),
        output_loglevel='quiet')

    if cmd['retcode'] != 0:
        log.warning('racadm return an exit code \'{0}\'.'
                    .format(cmd['retcode']))
        return False

    return True


def __execute_ret(command, host=None,
                  admin_username=None, admin_password=None,
                  module=None):
    '''
    Execute rac commands
    '''
    if module:
        if module == 'ALL':
            modswitch = '-a '
        else:
            modswitch = '-m {0}'.format(module)
    else:
        modswitch = ''
    if not host:
        # This is a local call
        cmd = __salt__['cmd.run_all']('racadm {0} {1}'.format(command,
                                                              modswitch))
    else:
        cmd = __salt__['cmd.run_all'](
            'racadm -r {0} -u {1} -p {2} {3} {4}'.format(host,
                                                         admin_username,
                                                         admin_password,
                                                         command,
                                                         modswitch),
        output_loglevel='quiet')

    if cmd['retcode'] != 0:
        log.warning('racadm return an exit code \'{0}\'.'
                    .format(cmd['retcode']))
    else:
        fmtlines = []
        for l in cmd['stdout'].splitlines():
            if l.startswith('Security Alert'):
                continue
            if l.startswith('Continuing execution'):
                continue
            if len(l.strip()) == 0:
                continue
            fmtlines.append(l)
            if '=' in l:
                continue
        cmd['stdout'] = '\n'.join(fmtlines)

    return cmd


def get_dns_dracname(host=None,
                     admin_username=None, admin_password=None):

    ret = __execute_ret('get iDRAC.NIC.DNSRacName', host=host,
                        admin_username=admin_username,
                        admin_password=admin_password)
    parsed = __parse_drac(ret['stdout'])
    return parsed


def set_dns_dracname(name,
                     host=None,
                     admin_username=None, admin_password=None):

    ret = __execute_ret('set iDRAC.NIC.DNSRacName {0}'.format(name),
                        host=host,
                        admin_username=admin_username,
                        admin_password=admin_password)
    return ret


def system_info(host=None,
                admin_username=None, admin_password=None,
                module=None):
    '''
    Return System information

    CLI Example:

    .. code-block:: bash

        salt dell dracr.system_info
    '''
    cmd = __execute_ret('getsysinfo', host=host,
                        admin_username=admin_username,
                        admin_password=admin_password,
                        module=module)

    if cmd['retcode'] != 0:
        log.warning('racadm return an exit code \'{0}\'.'
                    .format(cmd['retcode']))
        return cmd

    return __parse_drac(cmd['stdout'])


def set_niccfg(ip=None, subnet=None, gateway=None, dhcp=False,
               host=None,
               admin_username=None,
               admin_password=None,
               module=None):

    cmdstr = 'setniccfg '

    if dhcp:
        cmdstr += '-d '
    else:
        cmdstr += '-s ' + ip + ' ' + subnet + ' ' + gateway

    return __execute_cmd(cmdstr, host=host,
                         admin_username=admin_username,
                         admin_password=admin_password,
                         module=module)


def set_nicvlan(vlan=None,
                host=None,
                admin_username=None,
                admin_password=None,
                module=None):

    cmdstr = 'setniccfg -v '

    if vlan:
        cmdstr += vlan

    ret = __execute_cmd(cmdstr, host=host,
                        admin_username=admin_username,
                        admin_password=admin_password,
                        module=module)

    return ret


def network_info(host=None,
                 admin_username=None,
                 admin_password=None,
                 module=None):
    '''
    Return Network Configuration

    CLI Example:

    .. code-block:: bash

        salt dell dracr.network_info
    '''

    inv = inventory(host=host, admin_username=admin_username,
                    admin_password=admin_password)
    if inv is None:
        cmd = {}
        cmd['retcode'] = -1
        cmd['stdout'] = 'Problem getting switch inventory'
        return cmd

    if module not in inv.get('switch'):
        cmd = {}
        cmd['retcode'] = -1
        cmd['stdout'] = 'No switch {0} found.'.format(module)
        return cmd

    cmd = __execute_ret('getniccfg', host=host,
                        admin_username=admin_username,
                        admin_password=admin_password,
                        module=module)

    if cmd['retcode'] != 0:
        log.warning('racadm return an exit code \'{0}\'.'
                    .format(cmd['retcode']))

    cmd['stdout'] = 'Network:\n' + 'Device = ' + module + '\n' + \
                    cmd['stdout']
    return __parse_drac(cmd['stdout'])


def nameservers(ns,
                host=None,
                admin_username=None,
                admin_password=None,
                module=None):
    '''
    Configure the nameservers on the DRAC

    CLI Example:

    .. code-block:: bash

        salt dell dracr.nameservers [NAMESERVERS]
        salt dell dracr.nameservers ns1.example.com ns2.example.com
            admin_username=root admin_password=calvin module=server-1
            host=192.168.1.1
    '''
    if len(ns) > 2:
        log.warning('racadm only supports two nameservers')
        return False

    for i in range(1, len(ns) + 1):
        if not __execute_cmd('config -g cfgLanNetworking -o '
                             'cfgDNSServer{0} {1}'.format(i, ns[i - 1]),
                             host=host,
                             admin_username=admin_username,
                             admin_password=admin_password,
                             module=module):
            return False

    return True


def syslog(server, enable=True, host=None,
           admin_username=None, admin_password=None, module=None):
    '''
    Configure syslog remote logging, by default syslog will automatically be
    enabled if a server is specified. However, if you want to disable syslog
    you will need to specify a server followed by False

    CLI Example:

    .. code-block:: bash

        salt dell dracr.syslog [SYSLOG IP] [ENABLE/DISABLE]
        salt dell dracr.syslog 0.0.0.0 False
    '''
    if enable and __execute_cmd('config -g cfgRemoteHosts -o '
                                'cfgRhostsSyslogEnable 1',
                                host=host,
                                admin_username=admin_username,
                                admin_password=admin_password,
                                module=None):
        return __execute_cmd('config -g cfgRemoteHosts -o '
                             'cfgRhostsSyslogServer1 {0}'.format(server),
                             host=host,
                             admin_username=admin_username,
                             admin_password=admin_password,
                             module=module)

    return __execute_cmd('config -g cfgRemoteHosts -o cfgRhostsSyslogEnable 0',
                         host=host,
                         admin_username=admin_username,
                         admin_password=admin_password,
                         module=module)


def email_alerts(action,
                 host=None,
                 admin_username=None,
                 admin_password=None):
    '''
    Enable/Disable email alerts

    CLI Example:

    .. code-block:: bash

        salt dell dracr.email_alerts True
        salt dell dracr.email_alerts False
    '''

    if action:
        return __execute_cmd('config -g cfgEmailAlert -o '
                             'cfgEmailAlertEnable -i 1 1', host=host,
                             admin_username=admin_username,
                             admin_password=admin_password)
    else:
        return __execute_cmd('config -g cfgEmailAlert -o '
                             'cfgEmailAlertEnable -i 1 0')


def list_users(host=None,
               admin_username=None,
               admin_password=None,
               module=None):
    '''
    List all DRAC users

    CLI Example:

    .. code-block:: bash

        salt dell dracr.list_users
    '''
    users = {}
    _username = ''

    for idx in range(1, 17):
        cmd = __execute_ret('getconfig -g '
                            'cfgUserAdmin -i {0}'.format(idx),
                            host=host, admin_username=admin_username,
                            admin_password=admin_password)

        if cmd['retcode'] != 0:
            log.warning('racadm return an exit code \'{0}\'.'
                        .format(cmd['retcode']))

        for user in cmd['stdout'].splitlines():
            if not user.startswith('cfg'):
                continue

            (key, val) = user.split('=')

            if key.startswith('cfgUserAdminUserName'):
                _username = val.strip()

                if val:
                    users[_username] = {'index': idx}
                else:
                    break
            else:
                if len(_username) > 0:
                    users[_username].update({key: val})

    return users


def delete_user(username,
                uid=None,
                host=None,
                admin_username=None,
                admin_password=None):
    '''
    Delete a user

    CLI Example:

    .. code-block:: bash

        salt dell dracr.delete_user [USERNAME] [UID - optional]
        salt dell dracr.delete_user diana 4
    '''
    if uid is None:
        user = list_users()
        uid = user[username]['index']

    if uid:
        return __execute_cmd('config -g cfgUserAdmin -o '
                             'cfgUserAdminUserName -i {0} ""'.format(uid),
                             host=host, admin_username=admin_username,
                             admin_password=admin_password)

    else:
        log.warning('\'{0}\' does not exist'.format(username))
        return False


def change_password(username, password, uid=None, host=None,
                    admin_username=None, admin_password=None,
                    module=None):
    '''
    Change user's password

    CLI Example:

    .. code-block:: bash

        salt dell dracr.change_password [USERNAME] [PASSWORD] uid=[OPTIONAL]
            host=<remote DRAC> admin_username=<DRAC user>
            admin_password=<DRAC PW>
        salt dell dracr.change_password diana secret

    Note that if only a username is specified then this module will look up
    details for all 16 possible DRAC users.  This is time consuming, but might
    be necessary if one is not sure which user slot contains the one you want.
    Many late-model Dell chassis have 'root' as UID 1, so if you can depend
    on that then setting the password is much quicker.
    Raises an error if the supplied password is greater than 20 chars.
    '''
    if len(password) > 20:
        raise CommandExecutionError('Supplied password should be 20 characters or less')

    if uid is None:
        user = list_users(host=host, admin_username=admin_username,
                          admin_password=admin_password, module=module)
        uid = user[username]['index']

    if uid:
        return __execute_cmd('config -g cfgUserAdmin -o '
                             'cfgUserAdminPassword -i {0} {1}'
                             .format(uid, password),
                             host=host, admin_username=admin_username,
                             admin_password=admin_password, module=module)
    else:
        log.warning('\'{0}\' does not exist'.format(username))
        return False


def deploy_password(username, password, host=None, admin_username=None,
                    admin_password=None, module=None):
    '''
    Change the QuickDeploy password, used for switches as well

    CLI Example:

    .. code-block:: bash

        salt dell dracr.deploy_password [USERNAME] [PASSWORD]
            host=<remote DRAC> admin_username=<DRAC user>
            admin_password=<DRAC PW>
        salt dell dracr.change_password diana secret

    Note that if only a username is specified then this module will look up
    details for all 16 possible DRAC users.  This is time consuming, but might
    be necessary if one is not sure which user slot contains the one you want.
    Many late-model Dell chassis have 'root' as UID 1, so if you can depend
    on that then setting the password is much quicker.
    '''
    return __execute_cmd('deploy -u {0} -p {1}'.format(
        username, password), host=host, admin_username=admin_username,
        admin_password=admin_password, module=module
    )


def deploy_snmp(snmp, host=None, admin_username=None,
                admin_password=None, module=None):
    '''
    Change the QuickDeploy SNMP community string, used for switches as well

    CLI Example:

    .. code-block:: bash

        salt dell dracr.deploy_snmp SNMP_STRING
            host=<remote DRAC or CMC> admin_username=<DRAC user>
            admin_password=<DRAC PW>
        salt dell dracr.deploy_password diana secret

    '''
    return __execute_cmd('deploy -v SNMPv2 {0} ro'.format(snmp),
                         host=host,
                         admin_username=admin_username,
                         admin_password=admin_password,
                         module=module)


def create_user(username, password, permissions,
                users=None, host=None,
                admin_username=None, admin_password=None):
    '''
    Create user accounts

    CLI Example:

    .. code-block:: bash

        salt dell dracr.create_user [USERNAME] [PASSWORD] [PRIVELEGES]
        salt dell dracr.create_user diana secret login,test_alerts,clear_logs

    DRAC Privileges
      * login                   : Login to iDRAC
      * drac                    : Configure iDRAC
      * user_management         : Configure Users
      * clear_logs              : Clear Logs
      * server_control_commands : Execute Server Control Commands
      * console_redirection     : Access Console Redirection
      * virtual_media           : Access Virtual Media
      * test_alerts             : Test Alerts
      * debug_commands          : Execute Debug Commands
    '''
    _uids = set()

    if users is None:
        users = list_users()

    if username in users:
        log.warning('\'{0}\' already exists'.format(username))
        return False

    for idx in six.iterkeys(users):
        _uids.add(users[idx]['index'])

    uid = sorted(list(set(range(2, 12)) - _uids), reverse=True).pop()

    # Create user account first
    if not __execute_cmd('config -g cfgUserAdmin -o '
                         'cfgUserAdminUserName -i {0} {1}'
                                 .format(uid, username),
                         host=host, admin_username=admin_username,
                         admin_password=admin_password):
        delete_user(username, uid)
        return False

    # Configure users permissions
    if not set_permissions(username, permissions, uid):
        log.warning('unable to set user permissions')
        delete_user(username, uid)
        return False

    # Configure users password
    if not change_password(username, password, uid):
        log.warning('unable to set user password')
        delete_user(username, uid)
        return False

    # Enable users admin
    if not __execute_cmd('config -g cfgUserAdmin -o '
                         'cfgUserAdminEnable -i {0} 1'.format(uid)):
        delete_user(username, uid)
        return False

    return True


def set_permissions(username, permissions,
                    uid=None, host=None,
                    admin_username=None, admin_password=None):
    '''
    Configure users permissions

    CLI Example:

    .. code-block:: bash

        salt dell dracr.set_permissions [USERNAME] [PRIVELEGES]
             [USER INDEX - optional]
        salt dell dracr.set_permissions diana login,test_alerts,clear_logs 4

    DRAC Privileges
      * login                   : Login to iDRAC
      * drac                    : Configure iDRAC
      * user_management         : Configure Users
      * clear_logs              : Clear Logs
      * server_control_commands : Execute Server Control Commands
      * console_redirection     : Access Console Redirection
      * virtual_media           : Access Virtual Media
      * test_alerts             : Test Alerts
      * debug_commands          : Execute Debug Commands
    '''
    privileges = {'login': '0x0000001',
                  'drac': '0x0000002',
                  'user_management': '0x0000004',
                  'clear_logs': '0x0000008',
                  'server_control_commands': '0x0000010',
                  'console_redirection': '0x0000020',
                  'virtual_media': '0x0000040',
                  'test_alerts': '0x0000080',
                  'debug_commands': '0x0000100'}

    permission = 0

    # When users don't provide a user ID we need to search for this
    if uid is None:
        user = list_users()
        uid = user[username]['index']

    # Generate privilege bit mask
    for i in permissions.split(','):
        perm = i.strip()

        if perm in privileges:
            permission += int(privileges[perm], 16)

    return __execute_cmd('config -g cfgUserAdmin -o '
                         'cfgUserAdminPrivilege -i {0} 0x{1:08X}'
                         .format(uid, permission),
                         host=host, admin_username=admin_username,
                         admin_password=admin_password)


def set_snmp(community, host=None,
             admin_username=None, admin_password=None):
    '''
    Configure CMC or individual iDRAC SNMP community string.
    Use ``deploy_snmp`` for configuring chassis switch SNMP.

    CLI Example:

    .. code-block:: bash

        salt dell dracr.set_snmp [COMMUNITY]
        salt dell dracr.set_snmp public
    '''
    return __execute_cmd('config -g cfgOobSnmp -o '
                         'cfgOobSnmpAgentCommunity {0}'.format(community),
                         host=host, admin_username=admin_username,
                         admin_password=admin_password)


def set_network(ip, netmask, gateway, host=None,
                admin_username=None, admin_password=None):
    '''
    Configure Network on the CMC or individual iDRAC.
    Use ``set_niccfg`` for blade and switch addresses.

    CLI Example:

    .. code-block:: bash

        salt dell dracr.set_network [DRAC IP] [NETMASK] [GATEWAY]
        salt dell dracr.set_network 192.168.0.2 255.255.255.0 192.168.0.1
            admin_username=root admin_password=calvin host=192.168.1.1
    '''
    return __execute_cmd('setniccfg -s {0} {1} {2}'.format(
        ip, netmask, gateway, host=host, admin_username=admin_username,
        admin_password=admin_password
    ))


def server_power(status, host=None,
                  admin_username=None,
                  admin_password=None,
                  module=None):
    '''
    status
        One of 'powerup', 'powerdown', 'powercycle', 'hardreset',
        'graceshutdown'

    host
        The chassis host.

    admin_username
        The username used to access the chassis.

    admin_password
        The password used to access the chassis.

    module
        The element to reboot on the chassis such as a blade. If not provided,
        the chassis will be rebooted.

    CLI Example:

    .. code-block:: bash

        salt dell dracr.server_reboot
        salt dell dracr.server_reboot module=server-1

    '''
    return __execute_cmd('serveraction {0}'.format(status),
                         host=host, admin_username=admin_username,
                         admin_password=admin_password, module=module)


def server_reboot(host=None,
                  admin_username=None,
                  admin_password=None,
                  module=None):
    '''
    Issues a power-cycle operation on the managed server. This action is
    similar to pressing the power button on the system's front panel to
    power down and then power up the system.

    host
        The chassis host.

    admin_username
        The username used to access the chassis.

    admin_password
        The password used to access the chassis.

    module
        The element to reboot on the chassis such as a blade. If not provided,
        the chassis will be rebooted.

    CLI Example:

    .. code-block:: bash

        salt dell dracr.server_reboot
        salt dell dracr.server_reboot module=server-1

    '''
    return __execute_cmd('serveraction powercycle',
                         host=host, admin_username=admin_username,
                         admin_password=admin_password, module=module)


def server_poweroff(host=None,
                    admin_username=None,
                    admin_password=None,
                    module=None):
    '''
    Powers down the managed server.

    host
        The chassis host.

    admin_username
        The username used to access the chassis.

    admin_password
        The password used to access the chassis.

    module
        The element to power off on the chassis such as a blade.
        If not provided, the chassis will be powered off.

    CLI Example:

    .. code-block:: bash

        salt dell dracr.server_poweroff
        salt dell dracr.server_poweroff module=server-1
    '''
    return __execute_cmd('serveraction powerdown',
                         host=host, admin_username=admin_username,
                         admin_password=admin_password, module=module)


def server_poweron(host=None,
                   admin_username=None,
                   admin_password=None,
                   module=None):
    '''
    Powers up the managed server.

    host
        The chassis host.

    admin_username
        The username used to access the chassis.

    admin_password
        The password used to access the chassis.

    module
        The element to power on located on the chassis such as a blade. If
        not provided, the chassis will be powered on.

    CLI Example:

    .. code-block:: bash

        salt dell dracr.server_poweron
        salt dell dracr.server_poweron module=server-1
    '''
    return __execute_cmd('serveraction powerup',
                         host=host, admin_username=admin_username,
                         admin_password=admin_password, module=module)


def server_hardreset(host=None,
                     admin_username=None,
                     admin_password=None,
                     module=None):
    '''
    Performs a reset (reboot) operation on the managed server.

    host
        The chassis host.

    admin_username
        The username used to access the chassis.

    admin_password
        The password used to access the chassis.

    module
        The element to hard reset on the chassis such as a blade. If
        not provided, the chassis will be reset.

    CLI Example:

    .. code-block:: bash

        salt dell dracr.server_hardreset
        salt dell dracr.server_hardreset module=server-1
    '''
    return __execute_cmd('serveraction hardreset',
                         host=host,
                         admin_username=admin_username,
                         admin_password=admin_password,
                         module=module)


def server_powerstatus(host=None,
                       admin_username=None,
                       admin_password=None,
                       module=None):
    '''
    return the power status for the passed module

    CLI Example:

    .. code-block:: bash

        salt dell drac.server_powerstatus
    '''
    ret = __execute_ret('serveraction powerstatus',
                        host=host, admin_username=admin_username,
                        admin_password=admin_password,
                        module=module)

    result = {'retcode': 0}
    if ret['stdout'] == 'ON':
        result['status'] = True
        result['comment'] = 'Power is on'
    if ret['stdout'] == 'OFF':
        result['status'] = False
        result['comment'] = 'Power is on'
    if ret['stdout'].startswith('ERROR'):
        result['status'] = False
        result['comment'] = ret['stdout']

    return result


def server_pxe(host=None,
               admin_username=None,
               admin_password=None):
    '''
    Configure server to PXE perform a one off PXE boot

    CLI Example:

    .. code-block:: bash

        salt dell dracr.server_pxe
    '''
    if __execute_cmd('config -g cfgServerInfo -o cfgServerFirstBootDevice PXE',
                     host=host, admin_username=admin_username,
                     admin_password=admin_password):
        if __execute_cmd('config -g cfgServerInfo -o cfgServerBootOnce 1',
                         host=host, admin_username=admin_username,
                         admin_password=admin_password):
            return server_reboot
        else:
            log.warning('failed to set boot order')
            return False

    log.warning('failed to to configure PXE boot')
    return False


def list_slotnames(host=None,
                   admin_username=None,
                   admin_password=None):
    '''
    List the names of all slots in the chassis.

    host
        The chassis host.

    admin_username
        The username used to access the chassis.

    admin_password
        The password used to access the chassis.

    CLI Example:

    .. code-block:: bash

        salt-call --local dracr.list_slotnames host=111.222.333.444
            admin_username=root admin_password=secret

    '''
    slotraw = __execute_ret('getslotname',
                            host=host, admin_username=admin_username,
                            admin_password=admin_password)

    if slotraw['retcode'] != 0:
        return slotraw
    slots = {}
    stripheader = True
    for l in slotraw['stdout'].splitlines():
        if l.startswith('<'):
            stripheader = False
            continue
        if stripheader:
            continue
        fields = l.split()
        slots[fields[0]] = {}
        slots[fields[0]]['slot'] = fields[0]
        if len(fields) > 1:
            slots[fields[0]]['slotname'] = fields[1]
        else:
            slots[fields[0]]['slotname'] = ''
        if len(fields) > 2:
            slots[fields[0]]['hostname'] = fields[2]
        else:
            slots[fields[0]]['hostname'] = ''

    return slots


def get_slotname(slot, host=None, admin_username=None, admin_password=None):
    '''
    Get the name of a slot number in the chassis.

    slot
        The number of the slot for which to obtain the name.

    host
        The chassis host.

    admin_username
        The username used to access the chassis.

    admin_password
        The password used to access the chassis.

    CLI Example:

    .. code-block:: bash

        salt-call --local dracr.get_slotname 0 host=111.222.333.444
           admin_username=root admin_password=secret

    '''
    slots = list_slotnames(host=host, admin_username=admin_username,
                           admin_password=admin_password)
    # The keys for this dictionary are strings, not integers, so convert the
    # argument to a string
    slot = str(slot)
    return slots[slot]['slotname']


def set_slotname(slot, name, host=None,
                 admin_username=None, admin_password=None):
    '''
    Set the name of a slot in a chassis.

    slot
        The slot number to change.

    name
        The name to set. Can only be 15 characters long.

    host
        The chassis host.

    admin_username
        The username used to access the chassis.

    admin_password
        The password used to access the chassis.

    CLI Example:

    .. code-block:: bash

        salt '*' dracr.set_slotname 2 my-slotname host=111.222.333.444
            admin_username=root admin_password=secret

    '''
    return __execute_cmd('config -g cfgServerInfo -o cfgServerName -i {0} {1}'.format(slot, name),
                         host=host, admin_username=admin_username,
                         admin_password=admin_password)


def set_chassis_name(name,
                     host=None,
                     admin_username=None,
                     admin_password=None):
    '''
    Set the name of the chassis.

    name
        The name to be set on the chassis.

    host
        The chassis host.

    admin_username
        The username used to access the chassis.

    admin_password
        The password used to access the chassis.

    CLI Example:

    .. code-block:: bash

        salt '*' dracr.set_chassis_name my-chassis host=111.222.333.444
            admin_username=root admin_password=secret

    '''
    return __execute_cmd('setsysinfo -c chassisname {0}'.format(name),
                         host=host, admin_username=admin_username,
                         admin_password=admin_password)


def get_chassis_name(host=None, admin_username=None, admin_password=None):
    '''
    Get the name of a chassis.

    host
        The chassis host.

    admin_username
        The username used to access the chassis.

    admin_password
        The password used to access the chassis.

    CLI Example:

    .. code-block:: bash

        salt '*' dracr.get_chassis_name host=111.222.333.444
            admin_username=root admin_password=secret

    '''
    return bare_rac_cmd('getchassisname', host=host,
                        admin_username=admin_username,
                        admin_password=admin_password)


def inventory(host=None, admin_username=None, admin_password=None):
    def mapit(x, y):
        return {x: y}

    fields = {}
    fields['server'] = ['name', 'idrac_version', 'blade_type', 'gen',
                        'updateable']
    fields['switch'] = ['name', 'model_name', 'hw_version', 'fw_version']
    fields['cmc'] = ['name', 'cmc_version', 'updateable']
    fields['chassis'] = ['name', 'fw_version', 'fqdd']

    rawinv = __execute_ret('getversion', host=host,
                           admin_username=admin_username,
                           admin_password=admin_password)

    if rawinv['retcode'] != 0:
        return rawinv

    in_server = False
    in_switch = False
    in_cmc = False
    in_chassis = False
    ret = {}
    ret['server'] = {}
    ret['switch'] = {}
    ret['cmc'] = {}
    ret['chassis'] = {}
    for l in rawinv['stdout'].splitlines():
        if l.startswith('<Server>'):
            in_server = True
            in_switch = False
            in_cmc = False
            in_chassis = False
            continue

        if l.startswith('<Switch>'):
            in_server = False
            in_switch = True
            in_cmc = False
            in_chassis = False
            continue

        if l.startswith('<CMC>'):
            in_server = False
            in_switch = False
            in_cmc = True
            in_chassis = False
            continue

        if l.startswith('<Chassis Infrastructure>'):
            in_server = False
            in_switch = False
            in_cmc = False
            in_chassis = True
            continue

        if len(l) < 1:
            continue

        line = re.split('  +', l.strip())

        if in_server:
            ret['server'][line[0]] = dict(
                (k, v) for d in map(mapit, fields['server'], line) for (k, v)
                in d.items())
        if in_switch:
            ret['switch'][line[0]] = dict(
                (k, v) for d in map(mapit, fields['switch'], line) for (k, v)
                in d.items())
        if in_cmc:
            ret['cmc'][line[0]] = dict(
                (k, v) for d in map(mapit, fields['cmc'], line) for (k, v) in
                d.items())
        if in_chassis:
            ret['chassis'][line[0]] = dict(
                (k, v) for d in map(mapit, fields['chassis'], line) for k, v in
                d.items())

    return ret


def set_chassis_location(location,
                         host=None,
                         admin_username=None,
                         admin_password=None):
    '''
    Set the location of the chassis.

    location
        The name of the location to be set on the chassis.

    host
        The chassis host.

    admin_username
        The username used to access the chassis.

    admin_password
        The password used to access the chassis.

    CLI Example:

    .. code-block:: bash

        salt '*' dracr.set_chassis_location location-name host=111.222.333.444
            admin_username=root admin_password=secret

    '''
    return __execute_cmd('setsysinfo -c chassislocation {0}'.format(location),
                         host=host, admin_username=admin_username,
                         admin_password=admin_password)


def get_chassis_location(host=None,
                         admin_username=None,
                         admin_password=None):
    '''
    Get the location of the chassis.

    host
        The chassis host.

    admin_username
        The username used to access the chassis.

    admin_password
        The password used to access the chassis.

    CLI Example:

    .. code-block:: bash

        salt '*' dracr.set_chassis_location host=111.222.333.444
           admin_username=root admin_password=secret

    '''
    return system_info(host=host,
                       admin_username=admin_username,
                       admin_password=admin_password)['Chassis Information']['Chassis Location']


def set_chassis_datacenter(location,
                         host=None,
                         admin_username=None,
                         admin_password=None):
    '''
    Set the location of the chassis.

    location
        The name of the datacenter to be set on the chassis.

    host
        The chassis host.

    admin_username
        The username used to access the chassis.

    admin_password
        The password used to access the chassis.

    CLI Example:

    .. code-block:: bash

        salt '*' dracr.set_chassis_datacenter datacenter-name host=111.222.333.444
            admin_username=root admin_password=secret

    '''
    return set_general('cfgLocation', 'cfgLocationDatacenter', location,
                         host=host, admin_username=admin_username,
                         admin_password=admin_password)


def get_chassis_datacenter(host=None,
                         admin_username=None,
                         admin_password=None):
    '''
    Get the datacenter of the chassis.

    host
        The chassis host.

    admin_username
        The username used to access the chassis.

    admin_password
        The password used to access the chassis.

    CLI Example:

    .. code-block:: bash

        salt '*' dracr.set_chassis_location host=111.222.333.444
           admin_username=root admin_password=secret

    '''
    return get_general('cfgLocation', 'cfgLocationDatacenter', host=host,
                       admin_username=admin_username, admin_password=admin_password)


def set_general(cfg_sec, cfg_var, val, host=None,
                admin_username=None, admin_password=None):
    return __execute_cmd('config -g {0} -o {1} {2}'.format(cfg_sec,
                                                           cfg_var, val),
                         host=host,
                         admin_username=admin_username,
                         admin_password=admin_password)


def get_general(cfg_sec, cfg_var, host=None,
                admin_username=None, admin_password=None):
    ret = __execute_ret('getconfig -g {0} -o {1}'.format(cfg_sec, cfg_var),
                        host=host,
                        admin_username=admin_username,
                        admin_password=admin_password)

    if ret['retcode'] == 0:
        return ret['stdout']
    else:
        return ret


<<<<<<< HEAD
=======
def bare_rac_cmd(cmd, host=None,
                admin_username=None, admin_password=None):

    ret = __execute_ret('{0}'.format(cmd),
                        host=host,
                        admin_username=admin_username,
                        admin_password=admin_password)

    if ret['retcode'] == 0:
        return ret['stdout']
    else:
        return ret


>>>>>>> a9edb194
def _update_firmware(cmd,
                     host=None,
                     admin_username=None,
                     admin_password=None):

    if not admin_username:
        admin_username = __pillar__['proxy']['admin_username']
    if not admin_username:
        admin_password = __pillar__['proxy']['admin_password']

    ret = __execute_ret(cmd,
                        host=host,
                        admin_username=admin_username,
                        admin_password=admin_password)

    if ret['retcode'] == 0:
        return ret['stdout']
    else:
        return ret


def bare_rac_cmd(cmd, host=None,
                admin_username=None, admin_password=None):
    ret = __execute_ret('{0}'.format(cmd),
                        host=host,
                        admin_username=admin_username,
                        admin_password=admin_password)

    if ret['retcode'] == 0:
        return ret['stdout']
    else:
        return ret


def update_firmware(filename,
                    host=None,
                    admin_username=None,
                    admin_password=None):
    '''
    Updates firmware using local firmware file

    .. code-block:: bash

         salt dell dracr.update_firmware firmware.exe

    This executes the following command on your FX2
    (using username and password stored in the pillar data)

    .. code-block:: bash

         racadm update –f firmware.exe -u user –p pass

    '''
    if os.path.exists(filename):
        return _update_firmware('update -f {0}'.format(filename),
                                host=None,
                                admin_username=None,
                                admin_password=None)
    else:
        raise CommandExecutionError('Unable to find firmware file {0}'
                                    .format(filename))


def update_firmware_nfs_or_cifs(filename, share,
                                host=None,
                                admin_username=None,
                                admin_password=None):
    '''
    Executes the following for CIFS
    (using username and password stored in the pillar data)

    .. code-block:: bash

         racadm update -f <updatefile> -u user –p pass -l //IP-Address/share

    Or for NFS
    (using username and password stored in the pillar data)

    .. code-block:: bash

          racadm update -f <updatefile> -u user –p pass -l IP-address:/share


    Salt command for CIFS:

    .. code-block:: bash

         salt dell dracr.update_firmware_nfs_or_cifs \
         firmware.exe //IP-Address/share


    Salt command for NFS:

    .. code-block:: bash

         salt dell dracr.update_firmware_nfs_or_cifs \
         firmware.exe IP-address:/share
    '''
    if os.path.exists(filename):
        return _update_firmware('update -f {0} -l {1}'.format(filename, share),
                                host=None,
                                admin_username=None,
                                admin_password=None)
    else:
        raise CommandExecutionError('Unable to find firmware file {0}'
                                    .format(filename))<|MERGE_RESOLUTION|>--- conflicted
+++ resolved
@@ -1319,23 +1319,6 @@
         return ret
 
 
-<<<<<<< HEAD
-=======
-def bare_rac_cmd(cmd, host=None,
-                admin_username=None, admin_password=None):
-
-    ret = __execute_ret('{0}'.format(cmd),
-                        host=host,
-                        admin_username=admin_username,
-                        admin_password=admin_password)
-
-    if ret['retcode'] == 0:
-        return ret['stdout']
-    else:
-        return ret
-
-
->>>>>>> a9edb194
 def _update_firmware(cmd,
                      host=None,
                      admin_username=None,
