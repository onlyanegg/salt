--- conflicted
+++ resolved
@@ -1627,19 +1627,6 @@
             # Uninstall the software
             # Check Use Scheduler Option
             if pkginfo[target].get('use_scheduler', False):
-
-<<<<<<< HEAD
-                # Build Scheduled Task Parameters
-                if use_msiexec:
-                    cmd = msiexec
-                    arguments = ['/x']
-                    arguments.extend(salt.utils.args.shlex_split(uninstall_flags))
-                else:
-                    cmd = expanded_cached_pkg
-                    arguments = salt.utils.args.shlex_split(uninstall_flags)
-
-=======
->>>>>>> e6dc4d64
                 # Create Scheduled Task
                 __salt__['task.create_task'](name='update-salt-software',
                                              user_name='System',
@@ -1660,18 +1647,9 @@
                     ret[pkgname] = {'uninstall status': 'failed'}
             else:
                 # Build the install command
-<<<<<<< HEAD
-                cmd = []
-                if use_msiexec:
-                    cmd.extend([msiexec, '/x', expanded_cached_pkg])
-                else:
-                    cmd.append(expanded_cached_pkg)
-                cmd.extend(salt.utils.args.shlex_split(uninstall_flags))
-=======
                 cmd = [cmd]
                 cmd.extend(arguments)
 
->>>>>>> e6dc4d64
                 # Launch the command
                 result = __salt__['cmd.run_all'](
                         cmd,
