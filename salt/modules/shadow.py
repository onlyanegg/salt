'''
Manage the shadow file
'''

# Import python libs
import os
try:
    import spwd
except ImportError:
    pass

# Import salt libs
import salt.utils


def __virtual__():
    '''
    Only work on posix-like systems
    '''

    # Disable on Windows, a specific file module exists:
    if __grains__['os'] == 'Windows' or __grains__['kernel'] == 'SunOS':
        return False
    return 'shadow'


def info(name):
    '''
    Return information for the specified user

    CLI Example::

        salt '*' shadow.info root
    '''
    try:
        data = spwd.getspnam(name)
        ret = {
            'name': data.sp_nam,
            'pwd': data.sp_pwd,
            'lstchg': data.sp_lstchg,
            'min': data.sp_min,
            'max': data.sp_max,
            'warn': data.sp_warn,
            'inact': data.sp_inact,
            'expire': data.sp_expire}
    except KeyError:
        ret = {
            'name': '',
            'pwd': '',
            'lstchg': '',
            'min': '',
            'max': '',
            'warn': '',
            'inact': '',
            'expire': ''}
    return ret


def set_inactdays(name, inactdays):
    '''
    Set the number of days of inactivity after a password has expired before
    the account is locked. See man chage.

    CLI Example::

        salt '*' shadow.set_inactdays username 7
    '''
    pre_info = info(name)
    if inactdays == pre_info['inact']:
        return True
    cmd = 'chage -I {0} {1}'.format(inactdays, name)
    __salt__['cmd.run'](cmd)
    post_info = info(name)
    if post_info['inact'] != pre_info['inact']:
        return post_info['inact'] == inactdays


def set_maxdays(name, maxdays):
    '''
    Set the maximum number of days during which a password is valid.
    See man chage.

    CLI Example::

        salt '*' shadow.set_maxdays username 90
    '''
    pre_info = info(name)
    if maxdays == pre_info['max']:
        return True
    cmd = 'chage -M {0} {1}'.format(maxdays, name)
    __salt__['cmd.run'](cmd)
    post_info = info(name)
    if post_info['max'] != pre_info['max']:
        return post_info['max'] == maxdays


def set_mindays(name, mindays):
    '''
    Set the minimum number of days between password changes. See man chage.

    CLI Example::

        salt '*' shadow.set_mindays username 7
    '''
    pre_info = info(name)
    if mindays == pre_info['min']:
        return True
    cmd = 'chage -m {0} {1}'.format(mindays, name)
    __salt__['cmd.run'](cmd)
    post_info = info(name)
    if post_info['min'] != pre_info['min']:
        return post_info['min'] == mindays
    return False


def set_password(name, password):
    '''
    Set the password for a named user. The password must be a properly defined
    hash, the password hash can be generated with this command:
    ``openssl passwd -1 <plaintext password>``

    CLI Example::

        salt '*' shadow.set_password root $1$UYCIxa628.9qXjpQCjM4a..
    '''
    s_file = '/etc/shadow'
    ret = {}
    if not os.path.isfile(s_file):
        return ret
    lines = []
<<<<<<< HEAD
    for line in open(s_file, 'rb').readlines():
        comps = line.strip().split(':')
        if not comps[0] == name:
            lines.append(line)
            continue
        comps[1] = password
        line = ':'.join(comps)
        lines.append('{0}\n'.format(line))
    open(s_file, 'w+').writelines(lines)
=======
    with salt.utils.fopen(s_file, 'rb') as fp_:
        for line in fp_:
            comps = line.strip().split(':')
            if not comps[0] == name:
                lines.append(line)
                continue
            comps[1] = password
            line = ':'.join(comps)
            lines.append('{0}\n'.format(line))
    with salt.utils.fopen(s_file, 'w+') as fp_:
        fp_.writelines(lines)
>>>>>>> 43b9c2a1
    uinfo = info(name)
    return uinfo['pwd'] == password


def set_warndays(name, warndays):
    '''
    Set the number of days of warning before a password change is required.
    See man chage.

    CLI Example::

        salt '*' shadow.set_warndays username 7
    '''
    pre_info = info(name)
    if warndays == pre_info['warn']:
        return True
    cmd = 'chage -W {0} {1}'.format(warndays, name)
    __salt__['cmd.run'](cmd)
    post_info = info(name)
    if post_info['warn'] != pre_info['warn']:
        return post_info['warn'] == warndays
    return False


def set_date(name, date):
    '''
    sets the value for the date the password was last changed to the epoch
    (January 1, 1970). See man chage.

    CLI Example::

        salt '*' shadow.set_date username 0
    '''
    cmd = 'chage -d {0} {1}'.format(date, name)
    __salt__['cmd.run'](cmd)
<|MERGE_RESOLUTION|>--- conflicted
+++ resolved
@@ -128,17 +128,6 @@
     if not os.path.isfile(s_file):
         return ret
     lines = []
-<<<<<<< HEAD
-    for line in open(s_file, 'rb').readlines():
-        comps = line.strip().split(':')
-        if not comps[0] == name:
-            lines.append(line)
-            continue
-        comps[1] = password
-        line = ':'.join(comps)
-        lines.append('{0}\n'.format(line))
-    open(s_file, 'w+').writelines(lines)
-=======
     with salt.utils.fopen(s_file, 'rb') as fp_:
         for line in fp_:
             comps = line.strip().split(':')
@@ -150,7 +139,6 @@
             lines.append('{0}\n'.format(line))
     with salt.utils.fopen(s_file, 'w+') as fp_:
         fp_.writelines(lines)
->>>>>>> 43b9c2a1
     uinfo = info(name)
     return uinfo['pwd'] == password
 
