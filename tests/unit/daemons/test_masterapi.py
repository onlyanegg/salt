# -*- coding: utf-8 -*-

# Import Python libs
from __future__ import absolute_import
import io

# Import Salt libs
import salt.config
import salt.daemons.masterapi as masterapi

# Import Salt Testing Libs
from tests.support.unit import TestCase, skipIf
from tests.support.mock import (
    patch,
    MagicMock,
    NO_MOCK,
<<<<<<< HEAD
    NO_MOCK_REASON,
=======
    NO_MOCK_REASON
>>>>>>> af1b460c
)


@skipIf(NO_MOCK, NO_MOCK_REASON)
<<<<<<< HEAD
class AutoKeyTest(TestCase):
    '''
    Test for the salt.daemons.masterapi.AutoKey class
    '''

    def setUp(self):
        opts = salt.config.master_config(None)
        self.auto_key = masterapi.AutoKey(opts)

    def _test_check_autosign_grains(self,
                                    test_func,
                                    file_content=u'test_value',
                                    file_name=u'test_grain',
                                    autosign_grains_dir=u'test_dir',
                                    permissions_ret=True):
        '''
        Helper function for testing autosign_grains().

        Patches ``os.walk`` to return only ``file_name`` and ``salt.utils.files.fopen`` to open a
        mock file with ``file_content`` as content. Optionally sets ``opts`` values.
        Then executes test_func. The ``os.walk`` and ``salt.utils.files.fopen`` mock objects
        are passed to the function as arguments.
        '''
        if autosign_grains_dir:
            self.auto_key.opts[u'autosign_grains_dir'] = autosign_grains_dir
        mock_file = io.StringIO(file_content)
        mock_dirs = [(None, None, [file_name])]

        with patch('os.walk', MagicMock(return_value=mock_dirs)) as mock_walk, \
             patch('salt.utils.files.fopen', MagicMock(return_value=mock_file)) as mock_open, \
             patch('salt.daemons.masterapi.AutoKey.check_permissions',
                MagicMock(return_value=permissions_ret)) as mock_permissions:
            test_func(mock_walk, mock_open, mock_permissions)

    def test_check_autosign_grains_no_grains(self):
        '''
        Asserts that autosigning from grains fails when no grain values are passed.
        '''
        def test_func(mock_walk, mock_open, mock_permissions):
            self.assertFalse(self.auto_key.check_autosign_grains(None))
            self.assertEqual(mock_walk.call_count, 0)
            self.assertEqual(mock_open.call_count, 0)
            self.assertEqual(mock_permissions.call_count, 0)

            self.assertFalse(self.auto_key.check_autosign_grains({}))
            self.assertEqual(mock_walk.call_count, 0)
            self.assertEqual(mock_open.call_count, 0)
            self.assertEqual(mock_permissions.call_count, 0)

        self._test_check_autosign_grains(test_func)

    def test_check_autosign_grains_no_autosign_grains_dir(self):
        '''
        Asserts that autosigning from grains fails when the \'autosign_grains_dir\' config option
        is undefined.
        '''
        def test_func(mock_walk, mock_open, mock_permissions):
            self.assertFalse(self.auto_key.check_autosign_grains({u'test_grain': u'test_value'}))
            self.assertEqual(mock_walk.call_count, 0)
            self.assertEqual(mock_open.call_count, 0)
            self.assertEqual(mock_permissions.call_count, 0)

        self._test_check_autosign_grains(test_func, autosign_grains_dir=None)

    def test_check_autosign_grains_accept(self):
        '''
        Asserts that autosigning from grains passes when a matching grain value is in an
        autosign_grain file.
        '''
        def test_func(*args):
            self.assertTrue(self.auto_key.check_autosign_grains({u'test_grain': u'test_value'}))

        file_content = u'#test_ignore\ntest_value'
        self._test_check_autosign_grains(test_func, file_content=file_content)

    def test_check_autosign_grains_accept_not(self):
        '''
        Asserts that autosigning from grains fails when the grain value is not in the
        autosign_grain files.
        '''
        def test_func(*args):
            self.assertFalse(self.auto_key.check_autosign_grains({u'test_grain': u'test_invalid'}))

        file_content = u'#test_invalid\ntest_value'
        self._test_check_autosign_grains(test_func, file_content=file_content)

    def test_check_autosign_grains_invalid_file_permissions(self):
        '''
        Asserts that autosigning from grains fails when the grain file has the wrong permissions.
        '''
        def test_func(*args):
            self.assertFalse(self.auto_key.check_autosign_grains({u'test_grain': u'test_value'}))

        file_content = u'#test_ignore\ntest_value'
        self._test_check_autosign_grains(test_func, file_content=file_content, permissions_ret=False)


@skipIf(NO_MOCK, NO_MOCK_REASON)
=======
>>>>>>> af1b460c
class LocalFuncsTestCase(TestCase):
    '''
    TestCase for salt.daemons.masterapi.LocalFuncs class
    '''

    def setUp(self):
        opts = salt.config.master_config(None)
        self.local_funcs = masterapi.LocalFuncs(opts, 'test-key')

    # runner tests

    def test_runner_token_not_authenticated(self):
        '''
        Asserts that a TokenAuthenticationError is returned when the token can't authenticate.
        '''
        mock_ret = {u'error': {u'name': u'TokenAuthenticationError',
                               u'message': u'Authentication failure of type "token" occurred.'}}
        ret = self.local_funcs.runner({u'token': u'asdfasdfasdfasdf'})
        self.assertDictEqual(mock_ret, ret)

    def test_runner_token_authorization_error(self):
        '''
        Asserts that a TokenAuthenticationError is returned when the token authenticates, but is
        not authorized.
        '''
        token = u'asdfasdfasdfasdf'
        load = {u'token': token, u'fun': u'test.arg', u'kwarg': {}}
        mock_token = {u'token': token, u'eauth': u'foo', u'name': u'test'}
        mock_ret = {u'error': {u'name': u'TokenAuthenticationError',
                               u'message': u'Authentication failure of type "token" occurred '
                                           u'for user test.'}}

        with patch('salt.auth.LoadAuth.authenticate_token', MagicMock(return_value=mock_token)), \
             patch('salt.auth.LoadAuth.get_auth_list', MagicMock(return_value=[])):
            ret = self.local_funcs.runner(load)

        self.assertDictEqual(mock_ret, ret)

    def test_runner_token_salt_invocation_error(self):
        '''
        Asserts that a SaltInvocationError is returned when the token authenticates, but the
        command is malformed.
        '''
        token = u'asdfasdfasdfasdf'
        load = {u'token': token, u'fun': u'badtestarg', u'kwarg': {}}
        mock_token = {u'token': token, u'eauth': u'foo', u'name': u'test'}
        mock_ret = {u'error': {u'name': u'SaltInvocationError',
                               u'message': u'A command invocation error occurred: Check syntax.'}}

        with patch('salt.auth.LoadAuth.authenticate_token', MagicMock(return_value=mock_token)), \
             patch('salt.auth.LoadAuth.get_auth_list', MagicMock(return_value=['testing'])):
            ret = self.local_funcs.runner(load)

        self.assertDictEqual(mock_ret, ret)

    def test_runner_eauth_not_authenticated(self):
        '''
        Asserts that an EauthAuthenticationError is returned when the user can't authenticate.
        '''
        mock_ret = {u'error': {u'name': u'EauthAuthenticationError',
                               u'message': u'Authentication failure of type "eauth" occurred for '
                                           u'user UNKNOWN.'}}
        ret = self.local_funcs.runner({u'eauth': u'foo'})
        self.assertDictEqual(mock_ret, ret)

    def test_runner_eauth_authorization_error(self):
        '''
        Asserts that an EauthAuthenticationError is returned when the user authenticates, but is
        not authorized.
        '''
        load = {u'eauth': u'foo', u'username': u'test', u'fun': u'test.arg', u'kwarg': {}}
        mock_ret = {u'error': {u'name': u'EauthAuthenticationError',
                               u'message': u'Authentication failure of type "eauth" occurred for '
                                           u'user test.'}}
        with patch('salt.auth.LoadAuth.authenticate_eauth', MagicMock(return_value=True)), \
             patch('salt.auth.LoadAuth.get_auth_list', MagicMock(return_value=[])):
            ret = self.local_funcs.runner(load)

        self.assertDictEqual(mock_ret, ret)

    def test_runner_eauth_salt_invocation_error(self):
        '''
        Asserts that an EauthAuthenticationError is returned when the user authenticates, but the
        command is malformed.
        '''
        load = {u'eauth': u'foo', u'username': u'test', u'fun': u'bad.test.arg.func', u'kwarg': {}}
        mock_ret = {u'error': {u'name': u'SaltInvocationError',
                               u'message': u'A command invocation error occurred: Check syntax.'}}
        with patch('salt.auth.LoadAuth.authenticate_eauth', MagicMock(return_value=True)), \
             patch('salt.auth.LoadAuth.get_auth_list', MagicMock(return_value=['testing'])):
            ret = self.local_funcs.runner(load)

        self.assertDictEqual(mock_ret, ret)

    # wheel tests

    def test_wheel_token_not_authenticated(self):
        '''
        Asserts that a TokenAuthenticationError is returned when the token can't authenticate.
        '''
        mock_ret = {u'error': {u'name': u'TokenAuthenticationError',
                               u'message': u'Authentication failure of type "token" occurred.'}}
        ret = self.local_funcs.wheel({u'token': u'asdfasdfasdfasdf'})
        self.assertDictEqual(mock_ret, ret)

    def test_wheel_token_authorization_error(self):
        '''
        Asserts that a TokenAuthenticationError is returned when the token authenticates, but is
        not authorized.
        '''
        token = u'asdfasdfasdfasdf'
        load = {u'token': token, u'fun': u'test.arg', u'kwarg': {}}
        mock_token = {u'token': token, u'eauth': u'foo', u'name': u'test'}
        mock_ret = {u'error': {u'name': u'TokenAuthenticationError',
                               u'message': u'Authentication failure of type "token" occurred '
                                           u'for user test.'}}

        with patch('salt.auth.LoadAuth.authenticate_token', MagicMock(return_value=mock_token)), \
             patch('salt.auth.LoadAuth.get_auth_list', MagicMock(return_value=[])):
            ret = self.local_funcs.wheel(load)

        self.assertDictEqual(mock_ret, ret)

    def test_wheel_token_salt_invocation_error(self):
        '''
        Asserts that a SaltInvocationError is returned when the token authenticates, but the
        command is malformed.
        '''
        token = u'asdfasdfasdfasdf'
        load = {u'token': token, u'fun': u'badtestarg', u'kwarg': {}}
        mock_token = {u'token': token, u'eauth': u'foo', u'name': u'test'}
        mock_ret = {u'error': {u'name': u'SaltInvocationError',
                               u'message': u'A command invocation error occurred: Check syntax.'}}

        with patch('salt.auth.LoadAuth.authenticate_token', MagicMock(return_value=mock_token)), \
             patch('salt.auth.LoadAuth.get_auth_list', MagicMock(return_value=['testing'])):
            ret = self.local_funcs.wheel(load)

        self.assertDictEqual(mock_ret, ret)

    def test_wheel_eauth_not_authenticated(self):
        '''
        Asserts that an EauthAuthenticationError is returned when the user can't authenticate.
        '''
        mock_ret = {u'error': {u'name': u'EauthAuthenticationError',
                               u'message': u'Authentication failure of type "eauth" occurred for '
                                           u'user UNKNOWN.'}}
        ret = self.local_funcs.wheel({u'eauth': u'foo'})
        self.assertDictEqual(mock_ret, ret)

    def test_wheel_eauth_authorization_error(self):
        '''
        Asserts that an EauthAuthenticationError is returned when the user authenticates, but is
        not authorized.
        '''
        load = {u'eauth': u'foo', u'username': u'test', u'fun': u'test.arg', u'kwarg': {}}
        mock_ret = {u'error': {u'name': u'EauthAuthenticationError',
                               u'message': u'Authentication failure of type "eauth" occurred for '
                                           u'user test.'}}
        with patch('salt.auth.LoadAuth.authenticate_eauth', MagicMock(return_value=True)), \
             patch('salt.auth.LoadAuth.get_auth_list', MagicMock(return_value=[])):
            ret = self.local_funcs.wheel(load)

        self.assertDictEqual(mock_ret, ret)

    def test_wheel_eauth_salt_invocation_error(self):
        '''
        Asserts that an EauthAuthenticationError is returned when the user authenticates, but the
        command is malformed.
        '''
        load = {u'eauth': u'foo', u'username': u'test', u'fun': u'bad.test.arg.func', u'kwarg': {}}
        mock_ret = {u'error': {u'name': u'SaltInvocationError',
                               u'message': u'A command invocation error occurred: Check syntax.'}}
        with patch('salt.auth.LoadAuth.authenticate_eauth', MagicMock(return_value=True)), \
             patch('salt.auth.LoadAuth.get_auth_list', MagicMock(return_value=['testing'])):
            ret = self.local_funcs.wheel(load)

        self.assertDictEqual(mock_ret, ret)

    def test_wheel_user_not_authenticated(self):
        '''
        Asserts that an UserAuthenticationError is returned when the user can't authenticate.
        '''
        mock_ret = {u'error': {u'name': u'UserAuthenticationError',
                               u'message': u'Authentication failure of type "user" occurred for '
                                           u'user UNKNOWN.'}}
        ret = self.local_funcs.wheel({})
        self.assertDictEqual(mock_ret, ret)

    # publish tests

    def test_publish_user_is_blacklisted(self):
        '''
        Asserts that an empty string is returned when the user has been blacklisted.
        '''
        with patch('salt.acl.PublisherACL.user_is_blacklisted', MagicMock(return_value=True)):
            self.assertEqual(u'', self.local_funcs.publish({u'user': u'foo', u'fun': u'test.arg'}))

    def test_publish_cmd_blacklisted(self):
        '''
        Asserts that an empty string returned when the command has been blacklisted.
        '''
        with patch('salt.acl.PublisherACL.user_is_blacklisted', MagicMock(return_value=False)), \
                patch('salt.acl.PublisherACL.cmd_is_blacklisted', MagicMock(return_value=True)):
            self.assertEqual(u'', self.local_funcs.publish({u'user': u'foo', u'fun': u'test.arg'}))

    def test_publish_token_not_authenticated(self):
        '''
        Asserts that an empty string is returned when the token can't authenticate.
        '''
        load = {u'user': u'foo', u'fun': u'test.arg', u'tgt': u'test_minion',
                u'kwargs': {u'token': u'asdfasdfasdfasdf'}}
        with patch('salt.acl.PublisherACL.user_is_blacklisted', MagicMock(return_value=False)), \
                patch('salt.acl.PublisherACL.cmd_is_blacklisted', MagicMock(return_value=False)):
            self.assertEqual(u'', self.local_funcs.publish(load))

    def test_publish_token_authorization_error(self):
        '''
        Asserts that an empty string is returned when the token authenticates, but is not
        authorized.
        '''
        token = u'asdfasdfasdfasdf'
        load = {u'user': u'foo', u'fun': u'test.arg', u'tgt': u'test_minion',
                u'arg': u'bar', u'kwargs': {u'token': token}}
        mock_token = {u'token': token, u'eauth': u'foo', u'name': u'test'}

        with patch('salt.acl.PublisherACL.user_is_blacklisted', MagicMock(return_value=False)), \
                patch('salt.acl.PublisherACL.cmd_is_blacklisted', MagicMock(return_value=False)), \
                patch('salt.auth.LoadAuth.authenticate_token', MagicMock(return_value=mock_token)), \
                patch('salt.auth.LoadAuth.get_auth_list', MagicMock(return_value=[])):
            self.assertEqual(u'', self.local_funcs.publish(load))

    def test_publish_eauth_not_authenticated(self):
        '''
        Asserts that an empty string is returned when the user can't authenticate.
        '''
        load = {u'user': u'test', u'fun': u'test.arg', u'tgt': u'test_minion',
                u'kwargs': {u'eauth': u'foo'}}
        with patch('salt.acl.PublisherACL.user_is_blacklisted', MagicMock(return_value=False)), \
                patch('salt.acl.PublisherACL.cmd_is_blacklisted', MagicMock(return_value=False)):
            self.assertEqual(u'', self.local_funcs.publish(load))

    def test_publish_eauth_authorization_error(self):
        '''
        Asserts that an empty string is returned when the user authenticates, but is not
        authorized.
        '''
        load = {u'user': u'test', u'fun': u'test.arg', u'tgt': u'test_minion',
                u'kwargs': {u'eauth': u'foo'}, u'arg': u'bar'}
        with patch('salt.acl.PublisherACL.user_is_blacklisted', MagicMock(return_value=False)), \
                patch('salt.acl.PublisherACL.cmd_is_blacklisted', MagicMock(return_value=False)), \
                patch('salt.auth.LoadAuth.authenticate_eauth', MagicMock(return_value=True)), \
                patch('salt.auth.LoadAuth.get_auth_list', MagicMock(return_value=[])):
            self.assertEqual(u'', self.local_funcs.publish(load))

    def test_publish_user_not_authenticated(self):
        '''
        Asserts that an empty string is returned when the user can't authenticate.
        '''
        load = {u'user': u'test', u'fun': u'test.arg', u'tgt': u'test_minion'}
        with patch('salt.acl.PublisherACL.user_is_blacklisted', MagicMock(return_value=False)), \
                patch('salt.acl.PublisherACL.cmd_is_blacklisted', MagicMock(return_value=False)):
            self.assertEqual(u'', self.local_funcs.publish(load))

    def test_publish_user_authenticated_missing_auth_list(self):
        '''
        Asserts that an empty string is returned when the user has an effective user id and is
        authenticated, but the auth_list is empty.
        '''
        load = {u'user': u'test', u'fun': u'test.arg', u'tgt': u'test_minion',
                u'kwargs': {u'user': u'test'}, u'arg': u'foo'}
        with patch('salt.acl.PublisherACL.user_is_blacklisted', MagicMock(return_value=False)), \
                patch('salt.acl.PublisherACL.cmd_is_blacklisted', MagicMock(return_value=False)), \
                patch('salt.auth.LoadAuth.authenticate_key', MagicMock(return_value='fake-user-key')), \
                patch('salt.utils.master.get_values_of_matching_keys', MagicMock(return_value=[])):
            self.assertEqual(u'', self.local_funcs.publish(load))

    def test_publish_user_authorization_error(self):
        '''
        Asserts that an empty string is returned when the user authenticates, but is not
        authorized.
        '''
        load = {u'user': u'test', u'fun': u'test.arg', u'tgt': u'test_minion',
                u'kwargs': {u'user': u'test'}, u'arg': u'foo'}
        with patch('salt.acl.PublisherACL.user_is_blacklisted', MagicMock(return_value=False)), \
                patch('salt.acl.PublisherACL.cmd_is_blacklisted', MagicMock(return_value=False)), \
                patch('salt.auth.LoadAuth.authenticate_key', MagicMock(return_value='fake-user-key')), \
                patch('salt.utils.master.get_values_of_matching_keys', MagicMock(return_value=['test'])), \
                patch('salt.utils.minions.CkMinions.auth_check', MagicMock(return_value=False)):
            self.assertEqual(u'', self.local_funcs.publish(load))<|MERGE_RESOLUTION|>--- conflicted
+++ resolved
@@ -14,16 +14,11 @@
     patch,
     MagicMock,
     NO_MOCK,
-<<<<<<< HEAD
-    NO_MOCK_REASON,
-=======
     NO_MOCK_REASON
->>>>>>> af1b460c
 )
 
 
 @skipIf(NO_MOCK, NO_MOCK_REASON)
-<<<<<<< HEAD
 class AutoKeyTest(TestCase):
     '''
     Test for the salt.daemons.masterapi.AutoKey class
@@ -122,8 +117,6 @@
 
 
 @skipIf(NO_MOCK, NO_MOCK_REASON)
-=======
->>>>>>> af1b460c
 class LocalFuncsTestCase(TestCase):
     '''
     TestCase for salt.daemons.masterapi.LocalFuncs class
